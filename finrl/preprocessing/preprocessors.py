--- conflicted
+++ resolved
@@ -130,16 +130,12 @@
         for i in range(start, len(unique_date)):
             current_price = df_price_pivot[df_price_pivot.index == unique_date[i]]
             # use one year rolling window to calcualte covariance
-<<<<<<< HEAD
             hist_price = df_price_pivot[
                 (df_price_pivot.index < unique_date[i])
                 & (df_price_pivot.index >= unique_date[i - 252])
             ]
-=======
-            hist_price = df_price_pivot[(df_price_pivot.index < unique_date[i]) & (df_price_pivot.index >= unique_date[i-252])]
             # Drop tickers which has number missing values more than the "oldest" ticker
             filtered_hist_price = hist_price.iloc[hist_price.isna().sum().min():].dropna(axis=1)
->>>>>>> 22c7d19e
 
             cov_temp = filtered_hist_price.cov()
             current_temp = current_price[[x for x in filtered_hist_price]] - np.mean(filtered_hist_price, axis=0)
